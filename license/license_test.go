// Copyright 2020 Readium Foundation. All rights reserved.
// Use of this source code is governed by a BSD-style license
// that can be found in the LICENSE file exposed on Github (readium) in the project repository.

package license

import (
	"log"
	"regexp"
	"testing"

	"github.com/readium/readium-lcp-server/config"
)

func TestLicense(t *testing.T) {
	config.Config.Profile = "1.0"

	l := License{}
	contentID := "1234-1234-1234-1234"
	Initialize(contentID, &l)
	if l.ID == "" {
		t.Error("Should have an id")
	}

<<<<<<< HEAD
	config.Config.Profile = "basic"
	SetLicenseProfile(&l)
	log.Print(l.Encryption.Profile)

	if l.Encryption.Profile != "http://readium.org/lcp/basic-profile" {
		t.Errorf("Expected '1.0', '2.x' or 'basic', got %s", l.Encryption.Profile)
	}
	config.Config.Profile = "1.0"
	SetLicenseProfile(&l)
	log.Print(l.Encryption.Profile)

	if l.Encryption.Profile != "http://readium.org/lcp/profile-1.0" {
		t.Errorf("Expected '1.0', '2.x' or 'basic', got %s", l.Encryption.Profile)
	}
	config.Config.Profile = "2.0"
	SetLicenseProfile(&l)
	log.Print(l.Encryption.Profile)

	if l.Encryption.Profile != "http://readium.org/lcp/profile-2.0" {
		t.Errorf("Expected '1.0', '2.x' or 'basic', got %s", l.Encryption.Profile)
	}
	config.Config.Profile = "2.1"
	SetLicenseProfile(&l)
	log.Print(l.Encryption.Profile)

	if l.Encryption.Profile != "http://readium.org/lcp/profile-2.1" {
		t.Errorf("Expected '1.0', '2.x' or 'basic', got %s", l.Encryption.Profile)
	}
	config.Config.Profile = "2.2"
	SetLicenseProfile(&l)
	log.Print(l.Encryption.Profile)

	if l.Encryption.Profile != "http://readium.org/lcp/profile-2.2" {
		t.Errorf("Expected '1.0', '2.x' or 'basic', got %s", l.Encryption.Profile)
	}
	config.Config.Profile = "2.3"
	SetLicenseProfile(&l)
	log.Print(l.Encryption.Profile)

	if l.Encryption.Profile != "http://readium.org/lcp/profile-2.3" {
		t.Errorf("Expected '1.0', '2.x' or 'basic', got %s", l.Encryption.Profile)
	}
	config.Config.Profile = "2.4"
	SetLicenseProfile(&l)
	log.Print(l.Encryption.Profile)

	if l.Encryption.Profile != "http://readium.org/lcp/profile-2.4" {
		t.Errorf("Expected '1.0', '2.x' or 'basic', got %s", l.Encryption.Profile)
	}
	config.Config.Profile = "2.5"
	SetLicenseProfile(&l)
	log.Print(l.Encryption.Profile)

	if l.Encryption.Profile != "http://readium.org/lcp/profile-2.5" {
		t.Errorf("Expected '1.0', '2.x' or 'basic', got %s", l.Encryption.Profile)
	}
	config.Config.Profile = "2.6"
	SetLicenseProfile(&l)
	log.Print(l.Encryption.Profile)

	if l.Encryption.Profile != "http://readium.org/lcp/profile-2.6" {
		t.Errorf("Expected '1.0', '2.x' or 'basic', got %s", l.Encryption.Profile)
	}
	config.Config.Profile = "2.7"
	SetLicenseProfile(&l)
	log.Print(l.Encryption.Profile)

	if l.Encryption.Profile != "http://readium.org/lcp/profile-2.7" {
		t.Errorf("Expected '1.0', '2.x' or 'basic', got %s", l.Encryption.Profile)
	}
	config.Config.Profile = "2.8"
	SetLicenseProfile(&l)
	log.Print(l.Encryption.Profile)

	if l.Encryption.Profile != "http://readium.org/lcp/profile-2.8" {
		t.Errorf("Expected '1.0', '2.x' or 'basic', got %s", l.Encryption.Profile)
	}
	config.Config.Profile = "2.9"
	SetLicenseProfile(&l)
	log.Print(l.Encryption.Profile)

	if l.Encryption.Profile != "http://readium.org/lcp/profile-2.9" {
		t.Errorf("Expected '1.0', '2.x' or 'basic', got %s", l.Encryption.Profile)
	}
	config.Config.Profile = "2.x"
	SetLicenseProfile(&l)
	log.Print(l.Encryption.Profile)

	if match, _ := regexp.MatchString("^http://readium.org/lcp/profile-2.[0-9]$", l.Encryption.Profile); match == false {
		t.Errorf("Expected '1.0', '2.x' or 'basic', got %s", l.Encryption.Profile)
=======
	err := SetLicenseProfile(&l)
	if err != nil {
		t.Error(err.Error())
>>>>>>> 238a9b8d
	}
}<|MERGE_RESOLUTION|>--- conflicted
+++ resolved
@@ -22,101 +22,8 @@
 		t.Error("Should have an id")
 	}
 
-<<<<<<< HEAD
-	config.Config.Profile = "basic"
-	SetLicenseProfile(&l)
-	log.Print(l.Encryption.Profile)
-
-	if l.Encryption.Profile != "http://readium.org/lcp/basic-profile" {
-		t.Errorf("Expected '1.0', '2.x' or 'basic', got %s", l.Encryption.Profile)
-	}
-	config.Config.Profile = "1.0"
-	SetLicenseProfile(&l)
-	log.Print(l.Encryption.Profile)
-
-	if l.Encryption.Profile != "http://readium.org/lcp/profile-1.0" {
-		t.Errorf("Expected '1.0', '2.x' or 'basic', got %s", l.Encryption.Profile)
-	}
-	config.Config.Profile = "2.0"
-	SetLicenseProfile(&l)
-	log.Print(l.Encryption.Profile)
-
-	if l.Encryption.Profile != "http://readium.org/lcp/profile-2.0" {
-		t.Errorf("Expected '1.0', '2.x' or 'basic', got %s", l.Encryption.Profile)
-	}
-	config.Config.Profile = "2.1"
-	SetLicenseProfile(&l)
-	log.Print(l.Encryption.Profile)
-
-	if l.Encryption.Profile != "http://readium.org/lcp/profile-2.1" {
-		t.Errorf("Expected '1.0', '2.x' or 'basic', got %s", l.Encryption.Profile)
-	}
-	config.Config.Profile = "2.2"
-	SetLicenseProfile(&l)
-	log.Print(l.Encryption.Profile)
-
-	if l.Encryption.Profile != "http://readium.org/lcp/profile-2.2" {
-		t.Errorf("Expected '1.0', '2.x' or 'basic', got %s", l.Encryption.Profile)
-	}
-	config.Config.Profile = "2.3"
-	SetLicenseProfile(&l)
-	log.Print(l.Encryption.Profile)
-
-	if l.Encryption.Profile != "http://readium.org/lcp/profile-2.3" {
-		t.Errorf("Expected '1.0', '2.x' or 'basic', got %s", l.Encryption.Profile)
-	}
-	config.Config.Profile = "2.4"
-	SetLicenseProfile(&l)
-	log.Print(l.Encryption.Profile)
-
-	if l.Encryption.Profile != "http://readium.org/lcp/profile-2.4" {
-		t.Errorf("Expected '1.0', '2.x' or 'basic', got %s", l.Encryption.Profile)
-	}
-	config.Config.Profile = "2.5"
-	SetLicenseProfile(&l)
-	log.Print(l.Encryption.Profile)
-
-	if l.Encryption.Profile != "http://readium.org/lcp/profile-2.5" {
-		t.Errorf("Expected '1.0', '2.x' or 'basic', got %s", l.Encryption.Profile)
-	}
-	config.Config.Profile = "2.6"
-	SetLicenseProfile(&l)
-	log.Print(l.Encryption.Profile)
-
-	if l.Encryption.Profile != "http://readium.org/lcp/profile-2.6" {
-		t.Errorf("Expected '1.0', '2.x' or 'basic', got %s", l.Encryption.Profile)
-	}
-	config.Config.Profile = "2.7"
-	SetLicenseProfile(&l)
-	log.Print(l.Encryption.Profile)
-
-	if l.Encryption.Profile != "http://readium.org/lcp/profile-2.7" {
-		t.Errorf("Expected '1.0', '2.x' or 'basic', got %s", l.Encryption.Profile)
-	}
-	config.Config.Profile = "2.8"
-	SetLicenseProfile(&l)
-	log.Print(l.Encryption.Profile)
-
-	if l.Encryption.Profile != "http://readium.org/lcp/profile-2.8" {
-		t.Errorf("Expected '1.0', '2.x' or 'basic', got %s", l.Encryption.Profile)
-	}
-	config.Config.Profile = "2.9"
-	SetLicenseProfile(&l)
-	log.Print(l.Encryption.Profile)
-
-	if l.Encryption.Profile != "http://readium.org/lcp/profile-2.9" {
-		t.Errorf("Expected '1.0', '2.x' or 'basic', got %s", l.Encryption.Profile)
-	}
-	config.Config.Profile = "2.x"
-	SetLicenseProfile(&l)
-	log.Print(l.Encryption.Profile)
-
-	if match, _ := regexp.MatchString("^http://readium.org/lcp/profile-2.[0-9]$", l.Encryption.Profile); match == false {
-		t.Errorf("Expected '1.0', '2.x' or 'basic', got %s", l.Encryption.Profile)
-=======
 	err := SetLicenseProfile(&l)
 	if err != nil {
 		t.Error(err.Error())
->>>>>>> 238a9b8d
 	}
 }