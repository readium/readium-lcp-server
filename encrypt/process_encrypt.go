--- conflicted
+++ resolved
@@ -28,15 +28,11 @@
 
 // ProcessEncryption encrypts a publication
 // inputPath must contain a processable file extension (EPUB, PDF, LPF or RPF)
-<<<<<<< HEAD
-func ProcessEncryption(contentID, inputPath, tempRepo, outputRepo, storageRepo, storageURL, storageFilename string) (*apilcp.LcpPublication, error) {
+func ProcessEncryption(contentID, contentKey, inputPath, tempRepo, outputRepo, storageRepo, storageURL, storageFilename string) (*apilcp.LcpPublication, error) {
 
 	if inputPath == "" {
 		return nil, errors.New("ProcessEncryption, parameter error")
 	}
-=======
-func ProcessPublication(contentID, contentKey, inputPath, tempRepo, outputRepo, storageRepo, storageURL string) (*apilcp.LcpPublication, error) {
->>>>>>> 88ced916
 
 	var pub apilcp.LcpPublication
 
