--- conflicted
+++ resolved
@@ -115,8 +115,7 @@
 			return
 		}
 		ExistingLicense.User = lic.User
-<<<<<<< HEAD
-		
+
 		if ExistingLicense.Links == nil {
 			ExistingLicense.Links = license.DefaultLinksCopy()
 		}
@@ -124,45 +123,13 @@
 		// TODO: see CompleteLicense() code to see how ; unfortunately ; UserKey.Check is not sufficient
 		ExistingLicense.Encryption.UserKey.ClearValue = lic.Encryption.UserKey.ClearValue
 		//ExistingLicense.Encryption.UserKey.Value = ExistingLicense.Encryption.UserKey.Check 
-=======
-		content, err := s.Index().Get(ExistingLicense.ContentId)
-		if err != nil {
-			if err == index.NotFound {
-				problem.Error(w, r, problem.Problem{Detail: err.Error()}, http.StatusNotFound)
-			} else {
-				problem.Error(w, r, problem.Problem{Detail: err.Error()}, http.StatusBadRequest)
-			}
-			return
-		}
-
-		if ExistingLicense.Links == nil {
-			ExistingLicense.Links = license.DefaultLinksCopy()
-		}
-		err = prepareLinks(ExistingLicense, s)
-		if err != nil {
-			problem.Error(w, r, problem.Problem{Detail: err.Error()}, http.StatusInternalServerError)
-			return
-		}
->>>>>>> 48e4c883
 
 		err = completeLicense(&ExistingLicense, ExistingLicense.ContentId, s)
 		if err != nil {
-<<<<<<< HEAD
-			problem.Error(w, r, problem.Problem{Type: "about:blank", Detail: err.Error(), Instance: licenceId}, http.StatusInternalServerError)
+			problem.Error(w, r, problem.Problem{Detail: err.Error()}, http.StatusBadRequest)
 			return
 		}
 		
-=======
-			problem.Error(w, r, problem.Problem{Detail: err.Error()}, http.StatusBadRequest)
-			return
-		}
-		err = signLicense(&ExistingLicense, s.Certificate())
-		if err != nil {
-			problem.Error(w, r, problem.Problem{Detail: err.Error()}, http.StatusBadRequest)
-			return
-		}
-
->>>>>>> 48e4c883
 		w.WriteHeader(http.StatusOK)
 		w.Header().Add("Content-Type", api.ContentType_LCP_JSON)
 		w.Header().Add("Content-Disposition", `attachment; filename="license.lcpl"`)
