--- conflicted
+++ resolved
@@ -69,7 +69,6 @@
     license_link_url: "http://<GATEWAY>/{license_id}"
 license_status:
     register: true
-<<<<<<< HEAD
     renew: true
     return: true
     renting_days: 60
@@ -87,11 +86,4 @@
     encrypted_repository: "<LCP_HOME>/files/encrypted"
     provider_uri: "https://www.myprovidername.org"
     right_print: 10
-    right_copy: 2000
-=======
-    # uncomment the lines below if you're allowing e-lending
-    #renew: true
-    #return: true
-    #renting_days: 60
-    #renew_days: 7
->>>>>>> 6e95190e
+    right_copy: 2000